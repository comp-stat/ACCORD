import click
import pandas as pd
import numpy as np
from pathlib import Path
import traceback
from gaccord.runner import (
    read_data,
    validate_numeric_2d_array,
    save_data,
    parse_index_range,
    reconstruct_data,
)
from gaccord.gaccord import GraphicalAccord
from gaccord import __version__
import traceback


def parse_lam(lam_input):
    """
    Parse the lam1 or lam2 input, which can be:
    - A single float value
    - A space-separated list of float values
    - A range in the format `start:end:step`
    """
    if isinstance(lam_input, (float, int)):
        return np.array([lam_input])

    if isinstance(lam_input, str):
        if ":" in lam_input:  # Range format "start:end:step"
            parts = lam_input.split(":")
            if len(parts) != 3:
                raise ValueError("Range format must be 'start:end:step'")
            start, end, step = map(float, parts)
            return np.arange(start, end + step, step)  # Include end value
        else:  # List of values "0.1 0.2 0.3"
            return np.array([float(x) for x in lam_input.split()])

    raise ValueError("Invalid lam input format")


def validate_gamma(ctx, param, value):
    """Validate gamma to ensure it is in the range (0,1]."""
    gamma = float(value)
    if gamma <= 0 or gamma > 1:
        raise click.BadParameter("Gamma must be in the range (0,1].")
    return gamma


@click.command()
@click.version_option(__version__, prog_name="accord")
@click.option(
    "--input-file",
    "-i",
    type=click.Path(exists=True),
    required=True,
    help="Path to the input file",
)
@click.option(
    "--column-wise/--row-wise",
    default=True,
    show_default=True,
<<<<<<< HEAD
    help="Orientation of the variables. --column-wise means the input data is n by p shaped."
=======
    help="Orientation of input data (n by p or p by n), first column must be the name of variables for column-wise data",
>>>>>>> 3eca839a
)
@click.option(
    "--output-file",
    "-o",
    type=click.Path(),
    required=True,
    help="Path to the output file",
)
@click.option(
    "--sparse/--dense", default=True, help="Save output in sparse format if enabled"
)
@click.option(
    "--lam1",
    type=str,
    default="0.1:1:0.1",
    show_default=True,
    help="Scalar value, space-separated list, or range (start:end:step)",
)
@click.option(
    "--lam2",
    type=str,
    default="0.0",
    show_default=True,
    help="Scalar value, space-separated list, or range (start:end:step)",
)
@click.option(
    "--gamma",
    type=float,
    default=0.2,
    show_default=True,
    callback=validate_gamma,
    help="Gamma parameter in the range (0,1].",
)
@click.option(
    "--split",
    type=click.Choice(["fbs", "ista"], case_sensitive=False),
    default="fbs",
    show_default=True,
    help="The type of split",
)
@click.option(
    "--stepsize-multiplier",
    type=float,
    default=1.0,
    show_default=True,
    help="Multiplier for stepsize",
)
@click.option(
    "--constant-stepsize",
    type=float,
    default=0.5,
    show_default=True,
    help="Constant step size",
)
@click.option(
    "--backtracking/--no-backtracking",
    default=True,
    show_default=True,
    help="Whether to perform backtracking with lower bound",
)
@click.option(
    "--epstol",
    type=float,
    default=1e-5,
    show_default=True,
    help="Convergence threshold",
)
@click.option(
    "--maxitr",
    type=int,
    default=100,
    show_default=True,
    help="The maximum number of iterations",
)
@click.option(
    "--penalize-diag/--no-penalize-diag",
    default=True,
    show_default=True,
    help="Whether to penalize the diagonal elements",
)
@click.option(
    "--include-vars",
    type=str,
    default="",
    help="Comma-separated list of variable names to include",
)
@click.option(
    "--exclude-vars",
    type=str,
    default="",
    help="Comma-separated list of variable names to exclude",
)
@click.option(
    "--include-index",
    type=str,
    default="",
    help="Comma-separated list or range of variable indices to include (e.g., '0,2,4-6')",
)
@click.option(
    "--exclude-index",
    type=str,
    default="",
    help="Comma-separated list or range of variable indices to exclude (e.g., '1,3,5-7')",
)
@click.option(
    "--itr-logging-interval",
    type=int,
    default=100,
    show_default=True,
    help="The number of iterations until logging",
)
@click.option(
    "--warmup-file", type=click.Path(), default=None, help="Path to the warm up file"
)
def main(
    input_file,
    column_wise,
    output_file,
    sparse,
    lam1,
    lam2,
    gamma,
    split,
    stepsize_multiplier,
    constant_stepsize,
    backtracking,
    epstol,
    maxitr,
    penalize_diag,
    include_vars,
    exclude_vars,
    include_index,
    exclude_index,
    itr_logging_interval,
    warmup_file,
):
    try:
        if (
            sum(
                1
                for s in [include_vars, exclude_vars, include_index, exclude_index]
                if s != ""
            )
            >= 2
        ):
            raise ValueError(
                "Only one of the following options can be used: --include-vars, --exclude-vars, --include-index, --exclude-index"
            )

        lam1_values = parse_lam(lam1)
        lam2_values = parse_lam(lam2)

        # print version
        click.echo(f"[LOG] ACCORD version {__version__}")

        # 설정된 옵션 출력
        click.echo(f"[LOG] Processing with the following parameters:")
        click.echo(f"  Input File: {input_file}")
<<<<<<< HEAD
        click.echo(f"  Orientation of the variables: {'column-wise' if column_wise else 'row-wise'}")
=======
        click.echo(
            f"  Orientation of Inuput File: {'row-wise' if row_wise else 'column-wise'}"
        )
>>>>>>> 3eca839a
        click.echo(f"  Output File: {output_file}")
        click.echo(f"  Save Output File as: {'sparse' if sparse else 'dense'} format")
        click.echo(f"  Warm up File: {warmup_file}")
        click.echo(f"  L1 Regularization (λ1): {lam1_values}")
        click.echo(f"  The constant for epBIC (𝛾): {gamma}")
        click.echo(f"  L2 Regularization (λ2): {lam2_values}")
        click.echo(f"  Split Method: {split}")
        click.echo(f"  Stepsize Multiplier: {stepsize_multiplier}")
        click.echo(f"  Constant Stepsize: {constant_stepsize}")
        click.echo(f"  Backtracking: {'Enabled' if backtracking else 'Disabled'}")
        click.echo(f"  Convergence Threshold: {epstol}")
        click.echo(f"  Max Iterations: {maxitr}")
        click.echo(f"  Penalize Diagonal: {'Yes' if penalize_diag else 'No'}")
        click.echo(f"  Iteration Logging Interval: {itr_logging_interval}")

        (header, data) = read_data(input_file, column_wise)

        if include_vars:
            include_vars_list = [
                variable.strip() for variable in include_vars.split(",")
            ]
            # 컬럼이 포함될지 여부
            data = data[:, np.isin(header, include_vars_list)]
            header = header[np.isin(header, include_vars_list)]
            click.echo(f"[LOG] Including variables: {include_vars_list}")

        if exclude_vars:
            exclude_vars_list = [
                variable.strip() for variable in exclude_vars.split(",")
            ]
            # 제외할 컬럼 처리
            data = data[:, ~np.isin(header, exclude_vars_list)]
            header = header[~np.isin(header, exclude_vars_list)]
            click.echo(f"[LOG] Excluding variables: {exclude_vars_list}")

        if include_index:
            include_index_list = parse_index_range(include_index)
            # 인덱스를 기반으로 포함
            data = data[:, include_index_list]
            header = header[include_index_list]
            click.echo(f"[LOG] Including variables by index: {include_index_list}")

        if exclude_index:
            exclude_index_list = parse_index_range(exclude_index)
            # 인덱스를 기반으로 제외
            data = np.delete(data, exclude_index_list, axis=1)
            header = [
                variable
                for i, variable in enumerate(header)
                if i not in exclude_index_list
            ]
            click.echo(f"[LOG] Excluding variables by index: {exclude_index_list}")

        header = pd.Index(header)
        data = validate_numeric_2d_array(data)
        click.echo(f"[LOG] Shape of input data is {data.shape[0]} x {data.shape[1]}")

        model_accord = GraphicalAccord(
            Omega_star=np.eye(len(header)),
            lam1_values=lam1_values,
            gamma=gamma,
            lam2_values=lam2_values,
            split=split,
            stepsize_multiplier=stepsize_multiplier,
            constant_stepsize=constant_stepsize,
            backtracking=backtracking,
            epstol=epstol,
            maxitr=maxitr,
            penalize_diag=penalize_diag,
            logging_interval=itr_logging_interval,
        )

        if warmup_file is not None:
            model_accord.fit(data, initial=reconstruct_data(warmup_file))
        else:
            model_accord.fit(data)

        omega = model_accord.omega_.toarray()
        save_data(header, data, omega, output_file, sparse)

        # save epBIC tables
        rows = []
        for i, lam1 in enumerate(lam1_values):
            for j, lam2 in enumerate(lam2_values):
                idx = i * len(lam2_values) + j
                rows.append(
                    {
                        "lambda1": lam1,
                        "lambda2": lam2,
                        "epBIC": model_accord.epbic_values[idx],
                    }
                )
        df_epBIC = pd.DataFrame(rows)
        path = Path(output_file)
        epbic_path = str(path.with_name(path.stem + "_epBIC.csv"))
        df_epBIC.to_csv(epbic_path, index=False)
        print(f"[LOG] epBIC table saved to {epbic_path}")
    except Exception as e:
        traceback.print_exc()
        click.echo(f"Error: {e}")


if __name__ == "__main__":
    main()<|MERGE_RESOLUTION|>--- conflicted
+++ resolved
@@ -59,11 +59,7 @@
     "--column-wise/--row-wise",
     default=True,
     show_default=True,
-<<<<<<< HEAD
     help="Orientation of the variables. --column-wise means the input data is n by p shaped."
-=======
-    help="Orientation of input data (n by p or p by n), first column must be the name of variables for column-wise data",
->>>>>>> 3eca839a
 )
 @click.option(
     "--output-file",
@@ -222,13 +218,7 @@
         # 설정된 옵션 출력
         click.echo(f"[LOG] Processing with the following parameters:")
         click.echo(f"  Input File: {input_file}")
-<<<<<<< HEAD
         click.echo(f"  Orientation of the variables: {'column-wise' if column_wise else 'row-wise'}")
-=======
-        click.echo(
-            f"  Orientation of Inuput File: {'row-wise' if row_wise else 'column-wise'}"
-        )
->>>>>>> 3eca839a
         click.echo(f"  Output File: {output_file}")
         click.echo(f"  Save Output File as: {'sparse' if sparse else 'dense'} format")
         click.echo(f"  Warm up File: {warmup_file}")
